import dash
from dash import dcc, html, Input, Output, State
import plotly.express as px
import plotly.graph_objects as go
import json
import requests
import pandas as pd
# extra libraries for geocoding
from geopy.geocoders import Nominatim
from geopy.exc import GeocoderTimedOut, GeocoderServiceError
import re
from dash.exceptions import PreventUpdate 
#Database import
import psycopg2
from shapely.wkb import loads

# Initialize Nominatim geolocator
<<<<<<< HEAD
# This is used for geocoding city names and addresses (Finding lat/lon for cities)
geolocator = Nominatim(user_agent="city_zip_explorer_app_v1.0")

DB_CONFIG = {
    "host": "localhost",
    "database": "your_database_name",
    "user": "your_username",
    "password": "your_password"
}
=======
geolocator = Nominatim(user_agent="city_zip_explorer_app_v1.0")
us_zip_geojson = None

# URLs for GeoJSON data
ZIP_GEOJSON_URL = "https://raw.githubusercontent.com/ndrezn/zip-code-geojson/master/usa_zip_codes_geo_100m.json"
CITY_GEOJSON_BASE_URL = "https://raw.githubusercontent.com/generalpiston/geojson-us-city-boundaries/master/cities/"

>>>>>>> 843f263c
STATE_ABBREVIATIONS = {
    "AL": "Alabama", "AK": "Alaska", "AZ": "Arizona", "AR": "Arkansas", "CA": "California",
    "CO": "Colorado", "CT": "Connecticut", "DE": "Delaware", "FL": "Florida", "GA": "Georgia",
    "HI": "Hawaii", "ID": "Idaho", "IL": "Illinois", "IN": "Indiana", "IA": "Iowa",
    "KS": "Kansas", "KY": "Kentucky", "LA": "Louisiana", "ME": "Maine", "MD": "Maryland",
    "MA": "Massachusetts", "MI": "Michigan", "MN": "Minnesota", "MS": "Mississippi", "MO": "Missouri",
    "MT": "Montana", "NE": "Nebraska", "NV": "Nevada", "NH": "New Hampshire", "NJ": "New Jersey",
    "NM": "New Mexico", "NY": "New York", "NC": "North Carolina", "ND": "North Dakota", "OH": "Ohio",
    "OK": "Oklahoma", "OR": "Oregon", "PA": "Pennsylvania", "RI": "Rhode Island", "SC": "South Carolina",
    "SD": "South Dakota", "TN": "Tennessee", "TX": "Texas", "UT": "Utah", "VT": "Vermont",
    "VA": "Virginia", "WA": "Washington", "WV": "West Virginia", "WI": "Wisconsin", "WY": "Wyoming",
    # Reverse mapping for easy lookup (full name to abbr)
    "Alabama": "AL", "Alaska": "AK", "Arizona": "AZ", "Arkansas": "AR", "California": "CA",
    "Colorado": "CO", "Connecticut": "CT", "Delaware": "DE", "Florida": "FL", "Georgia": "GA",
    "Hawaii": "HI", "Idaho": "ID", "Illinois": "IL", "Indiana": "IN", "Iowa": "IA",
    "Kansas": "KS", "Kentucky": "KY", "Louisiana": "LA", "Maine": "ME", "Maryland": "MD",
    "Massachusetts": "MA", "Michigan": "MI", "Minnesota": "MN", "Mississippi": "MS", "Missouri": "MO",
    "Montana": "MT", "Nebraska": "NE", "Nevada": "NV", "New Hampshire": "NH", "New Jersey": "NJ",
    "New Mexico": "NM", "New York": "NY", "North Carolina": "NC", "North Dakota": "ND", "Ohio": "OH",
    "Oklahoma": "OK", "Oregon": "OR", "Pennsylvania": "PA", "Rhode Island": "RI", "South Carolina": "SC",
    "South Dakota": "SD", "Tennessee": "TN", "Texas": "TX", "Utah": "UT", "Vermont": "VT",
    "Virginia": "VA", "Washington": "WA", "West Virginia": "WV", "Wisconsin": "WI", "Wyoming": "WY"
}

# Function to get a database connection
def get_db_connection():
    try:
        conn = psycopg2.connect(**DB_CONFIG)
        return conn
    except psycopg2.Error as e:
        print(f"Database connection error: {e}")
        return None
    
# Function to load the US Zip Code GeoJSON data from DB
def load_zip_geojson_from_db(zip_code=None):
    conn = get_db_connection()
    if conn is None:
        return {"type": "FeatureCollection", "features": []}
    try:
<<<<<<< HEAD
        cur = conn.cursor()
        query = "SELECT zip_code, name, centroid_lat, centroid_lon, ST_AsGeoJSON(geometry) FROM us_zip_codes"
        params = []
        if zip_code:
            query += " WHERE zip_code = %s"
            params.append(zip_code)
        
        cur.execute(query, tuple(params))
        features = []
        for row in cur.fetchall():
            zip_code_db, name, lat, lon, geojson_str = row
            if geojson_str:
                feature = {
                    "type": "Feature",
                    "geometry": json.loads(geojson_str),
                    "properties": {
                        "ZCTA5CE10": zip_code_db,
                        "NAME10": name,
                        "INTPTLAT10": str(lat) if lat else None, # Store as string to match original structure
                        "INTPTLON10": str(lon) if lon else None
                    }
                }
                features.append(feature)
        
        return {"type": "FeatureCollection", "features": features}

    except psycopg2.Error as e:
        print(f"Error querying zip codes from DB: {e}")
=======
        print(f"Attempting to load City GeoJSON for {city_slug.replace('_', ' ').title()} in {state_abbr.upper()} from: {city_geojson_url}")
        response = requests.get(city_geojson_url)
        response.raise_for_status()
        city_data = json.loads(response.text)
        print(f"City GeoJSON for {city_slug.replace('_', ' ').title()} loaded successfully.")
        return city_data

    except requests.exceptions.HTTPError as e:
        print(f"HTTP Error loading city GeoJSON for {city_slug.replace('_', ' ').title()}: {e.response.status_code} - {e.response.reason}. URL: {city_geojson_url}")
        if e.response.status_code == 404:
            print(f"File not found for {city_slug.replace('_', ' ').title()} at {city_geojson_url}. It might not exist in the repository.")
>>>>>>> 843f263c
        return {"type": "FeatureCollection", "features": []}
    finally:
        if conn:
            cur.close()
            conn.close()

# Function to load a specific city's GeoJSON data from DB
def load_specific_city_geojson_from_db(state_abbr, city_slug):
    conn = get_db_connection()
    if conn is None:
        return {"type": "FeatureCollection", "features": []}

    try:
        cur = conn.cursor()
        query = """
        SELECT city_name, state_abbr, city_slug, centroid_lat, centroid_lon, ST_AsGeoJSON(geometry)
        FROM us_cities
        WHERE state_abbr = %s AND city_slug = %s;
        """
        cur.execute(query, (state_abbr.upper(), city_slug))
        
        features = []
        row = cur.fetchone()
        if row:
            city_name_db, state_abbr_db, city_slug_db, lat, lon, geojson_str = row
            if geojson_str:
                feature = {
                    "type": "Feature",
                    "geometry": json.loads(geojson_str),
                    "properties": {
                        "NAME": city_name_db,
                        "STATE_ABBR": state_abbr_db,
                        "CITY_SLUG": city_slug_db,
                        "CENTROID_LAT": lat,
                        "CENTROID_LON": lon
                    }
                }
                features.append(feature)
        
        return {"type": "FeatureCollection", "features": features}

    except psycopg2.Error as e:
        print(f"Error querying city from DB: {e}")
        return {"type": "FeatureCollection", "features": []}
    finally:
        if conn:
            cur.close()
            conn.close()


app = dash.Dash(__name__,
                 external_scripts=["https://unpkg.com/@tailwindcss/browser@4"])
app.layout = html.Div(
    className="min-h-screen bg-gray-100 p-4 font-inter antialiased flex flex-col items-center",
    children=[
        html.Link(href="https://fonts.googleapis.com/css2?family=Inter:wght@400;600;700&display=swap", rel="stylesheet"),
        html.H1(
            "City/Zip Code Map Explorer",
            className="text-4xl font-bold text-gray-800 mb-6 text-center"
        ),
        html.Div(
            className="flex flex-col lg:flex-row gap-6 w-full max-w-6xl bg-gray-100", 
            children=[
                # Input and Button section
                html.Div(
                    className="bg-white p-6 rounded-lg shadow-lg w-full lg:w-1/3 flex-shrink-0 flex flex-col space-y-4",
                    children=[
                        html.Div(
                            className="flex flex-col",
                            children=[
                                html.Label("Enter City or Zip Code:", className="text-gray-700 text-lg mb-2"),
                                dcc.Dropdown(
                                    id="location-dropdown",
                                    options=[], # Options will be populated by callback
                                    placeholder="Type to search for city or zip code...",
                                    className="p-3 border border-gray-300 rounded-md focus:outline-none focus:ring-2 focus:ring-blue-500",
                                    clearable=True,
                                    searchable=True,
                                    optionHeight=50
                                ),
                            ]
                        ),
                    ]
                ),
                # Map output section
                dcc.Loading(
                    id="loading-map",
                    type="circle",
                    className="w-full lg:flex-1",
                    children=html.Div(
                        id="map-output",
                        className="w-full h-[400px] lg:h-[600px] bg-gray-200 rounded-md overflow-hidden shadow-lg" 
                    )
                )
            ]
        )
    ]
)

# Callback to update dropdown options based on user input (autocomplete)
@app.callback(
    Output("location-dropdown", "options"),
    Input("location-dropdown", "search_value") 
)
def update_dropdown_options(search_value):
    if not search_value or len(search_value) < 3:
        raise PreventUpdate

<<<<<<< HEAD
    options = []
    
    # Try geocoding for city/address suggestions
=======
    print(f"Searching for: {search_value}")
    options = []
>>>>>>> 843f263c
    try:
        locations = geolocator.geocode(search_value, exactly_one=False, limit=3, timeout=5)
        if locations:
            for loc in locations:
                options.append({'label': loc.address, 'value': json.dumps({'address': loc.address, 'lat': loc.latitude, 'lon': loc.longitude})})
    except (GeocoderTimedOut, GeocoderServiceError) as e:
        print(f"Geocoding service error for suggestions: {e}")
    except Exception as e:
        print(f"An unexpected error occurred during suggestion search: {e}")

<<<<<<< HEAD
    # Add zip code suggestion if it's a digit string
    if search_value.isdigit() and len(search_value) >= 3 and len(search_value) <= 5:
        if len(search_value) == 5:
            # Check if this zip exists in our DB (lighter query than full geojson)
            conn = get_db_connection()
            if conn:
                try:
                    cur = conn.cursor()
                    cur.execute("SELECT zip_code FROM us_zip_codes WHERE zip_code = %s", (search_value,))
                    if cur.fetchone():
                        options.insert(0, {'label': f"Zip Code: {search_value}", 'value': json.dumps({'zip_code': search_value})})
                    else:
                        options.insert(0, {'label': f"Zip Code: {search_value} (No boundary data in DB)", 'value': json.dumps({'zip_code': search_value})})
                except Exception as e:
                    print(f"DB query error for zip suggestion: {e}")
                finally:
                    cur.close()
                    conn.close()
            else:
                options.insert(0, {'label': f"Zip Code: {search_value} (DB Error - No boundary data)", 'value': json.dumps({'zip_code': search_value})})
        else: # For partial zip codes
            options.insert(0, {'label': f"Zip Code: {search_value}", 'value': json.dumps({'zip_code': search_value})})

=======
        # Add zip code suggestion if it's a digit string
        if search_value.isdigit() and len(search_value) >= 3 and len(search_value) <= 5:
            if len(search_value) == 5:
                if us_zip_geojson and any(f["properties"].get("ZCTA5CE10") == search_value for f in us_zip_geojson["features"]):
                    options.insert(0, {'label': f"Zip Code: {search_value}", 'value': json.dumps({'zip_code': search_value})})
                else:
                    options.insert(0, {'label': f"Zip Code: {search_value} (No boundary data)", 'value': json.dumps({'zip_code': search_value})})
            else: 
                options.insert(0, {'label': f"Zip Code: {search_value}", 'value': json.dumps({'zip_code': search_value})})
>>>>>>> 843f263c
    return options


# Callback to load US Zip Code GeoJSON data and make map
@app.callback(
    Output("map-output", "children"),
    Input("location-dropdown", "value")
)
def update_map(selected_value_json):
    if not selected_value_json:
        return dcc.Graph(
            figure=px.scatter_mapbox(
                lat=[39.8283], lon=[-98.5795], zoom=3, height=600, width=800,
                mapbox_style="open-street-map",
                title="Enter a City or Zip Code to explore the map!"
            ).update_layout(margin={"r":0,"t":50,"l":0,"b":0})
        )

    selected_data = json.loads(selected_value_json)
    fig = None
<<<<<<< HEAD
    center_lat, center_lon, zoom_level = 39.8283, -98.5795, 3

    if 'zip_code' in selected_data:
        location_input = selected_data['zip_code']
        us_zip_geojson = load_zip_geojson_from_db(location_input) # Load only the specific zip's geojson

        filtered_features = us_zip_geojson["features"] if us_zip_geojson else []

=======
    
    center_lat, center_lon, zoom_level = 39.8283, -98.5795, 3 # Default US center
    if 'zip_code' in selected_data:
        location_input = selected_data['zip_code']
        global us_zip_geojson
        if us_zip_geojson is None:
            load_zip_geojson()
            if us_zip_geojson is None or not us_zip_geojson["features"]:
                return html.Div("Error: Could not load US zip code data. Please try again later.", className="text-red-500 text-center mt-4")
        filtered_features = [
            f for f in us_zip_geojson["features"]
            if f["properties"].get("ZCTA5CE10") == location_input
        ]
>>>>>>> 843f263c
        if filtered_features:
            filtered_geojson = {"type": "FeatureCollection", "features": filtered_features}
            
            # Prioritize centroids from DB if available
            first_feature_props = filtered_features[0]["properties"]
            if first_feature_props.get("INTPTLAT10") and first_feature_props.get("INTPTLON10"):
                center_lat = float(first_feature_props["INTPTLAT10"])
                center_lon = float(first_feature_props["INTPTLON10"])
                zoom_level = 10
            else: # Fallback to calculating centroid from geometry if not in properties
                coords = filtered_features[0]["geometry"]["coordinates"]
                if filtered_features[0]["geometry"]["type"] == "Polygon":
                    lons = [c[0] for c in coords[0]]
                    lats = [c[1] for c in coords[0]]
                elif filtered_features[0]["geometry"]["type"] == "MultiPolygon":
                    # For MultiPolygon, take the first polygon's exterior ring for centroid approximation
                    lons = [c[0] for c in coords[0][0]] 
                    lats = [c[1] for c in coords[0][0]]
                center_lon = sum(lons) / len(lons)
                center_lat = sum(lats) / len(lats)
                zoom_level = 10

            fig = px.choropleth_mapbox(
                geojson=filtered_geojson,
                locations=[location_input],
                featureidkey="properties.ZCTA5CE10",
                color_discrete_sequence=["blue"],
                mapbox_style="open-street-map",
                zoom=zoom_level,
                center={"lat": center_lat, "lon": center_lon},
                opacity=0.5,
                height=600,
                width=800,
                title=f"Area for Zip Code: {location_input}"
            )
            fig.update_traces(marker_line_width=2, marker_line_color="black")
        else:
            fig = px.scatter_mapbox(
                lat=[center_lat], lon=[center_lon], zoom=3, height=600,
                mapbox_style="open-street-map",
                title=f"Zip Code '{location_input}' not found or no boundary data available."
            )
    elif 'address' in selected_data:
        full_address = selected_data['address']
        center_lat = selected_data['lat']
        center_lon = selected_data['lon']
<<<<<<< HEAD
        zoom_level = 9
=======
        zoom_level = 9 
>>>>>>> 843f263c

        address_parts = full_address.split(', ')
        city_name_from_geocoded = address_parts[0].strip()

        state_abbr = None
        for part in address_parts:
            if part in STATE_ABBREVIATIONS:
                state_abbr = STATE_ABBREVIATIONS[part]
                break
            elif len(part) == 2 and re.match(r'^[A-Z]{2}$', part):
                if part in STATE_ABBREVIATIONS.values():
                    state_abbr = part
                    break
        
        city_slug = re.sub(r'[^a-z0-9]+', '_', city_name_from_geocoded.lower()).strip('_')
        
        city_geojson_data = {"type": "FeatureCollection", "features": []}

        if state_abbr:
            # Try original slug, then with _city suffix, then without _city suffix if present
            city_geojson_data = load_specific_city_geojson_from_db(state_abbr.upper(), city_slug)
            
            if not city_geojson_data["features"] and not city_slug.endswith("_city"):
                print(f"Retrying with '_city' suffix for {city_slug}")
                city_geojson_data = load_specific_city_geojson_from_db(state_abbr.upper(), city_slug + "_city")
            
            if not city_geojson_data["features"] and city_slug.endswith("_city"):
                print(f"Retrying by removing '_city' suffix for {city_slug}")
                city_geojson_data = load_specific_city_geojson_from_db(state_abbr.upper(), city_slug[:-len("_city")])

        if city_geojson_data and city_geojson_data["features"]:
            feature_name_in_geojson = city_geojson_data["features"][0]["properties"].get("NAME", city_slug)

            fig = px.choropleth_mapbox(
                data_frame=pd.DataFrame({'city': [feature_name_in_geojson], 'value': [1]}),
                geojson=city_geojson_data,
                locations='city',
                featureidkey="properties.NAME",
                color='value',
                color_discrete_sequence=["green"],
                mapbox_style="open-street-map",
                zoom=10,
                center={"lat": center_lat, "lon": center_lon},
                opacity=0.6,
                height=600,
                width=800,
                title=f"Boundary for City: {full_address}"
            )
            fig.update_traces(marker_line_width=2, marker_line_color="black")
            
            fig.add_trace(go.Scattermapbox(
                lat=[center_lat],
                lon=[center_lon],
                mode='markers',
                marker=go.scattermapbox.Marker(size=10, color='red'),
                name=f"Geocoded Point: {full_address}"
            ))

        else:
            fig = px.scatter_mapbox(
                lat=[center_lat],
                lon=[center_lon],
                zoom=zoom_level,
                mapbox_style="open-street-map",
                height=600,
                width=800,
                title=f"Location for City: {full_address} (Boundary data not found in DB or available)"
            )
            fig.update_traces(marker=dict(size=20, opacity=0.7, symbol="circle", color="red"))
    else:
        fig = px.scatter_mapbox(
            lat=[center_lat], lon=[center_lon], zoom=3, height=600,
            mapbox_style="open-street-map",
            title="Please select a valid location from the dropdown."
        )

    fig.update_layout(margin={"r":0,"t":50,"l":0,"b":0})
    return dcc.Graph(figure=fig)

<<<<<<< HEAD
=======

load_zip_geojson()
>>>>>>> 843f263c
if __name__ == "__main__":
    app.run(debug=True)<|MERGE_RESOLUTION|>--- conflicted
+++ resolved
@@ -15,7 +15,6 @@
 from shapely.wkb import loads
 
 # Initialize Nominatim geolocator
-<<<<<<< HEAD
 # This is used for geocoding city names and addresses (Finding lat/lon for cities)
 geolocator = Nominatim(user_agent="city_zip_explorer_app_v1.0")
 
@@ -25,15 +24,6 @@
     "user": "your_username",
     "password": "your_password"
 }
-=======
-geolocator = Nominatim(user_agent="city_zip_explorer_app_v1.0")
-us_zip_geojson = None
-
-# URLs for GeoJSON data
-ZIP_GEOJSON_URL = "https://raw.githubusercontent.com/ndrezn/zip-code-geojson/master/usa_zip_codes_geo_100m.json"
-CITY_GEOJSON_BASE_URL = "https://raw.githubusercontent.com/generalpiston/geojson-us-city-boundaries/master/cities/"
-
->>>>>>> 843f263c
 STATE_ABBREVIATIONS = {
     "AL": "Alabama", "AK": "Alaska", "AZ": "Arizona", "AR": "Arkansas", "CA": "California",
     "CO": "Colorado", "CT": "Connecticut", "DE": "Delaware", "FL": "Florida", "GA": "Georgia",
@@ -73,7 +63,6 @@
     if conn is None:
         return {"type": "FeatureCollection", "features": []}
     try:
-<<<<<<< HEAD
         cur = conn.cursor()
         query = "SELECT zip_code, name, centroid_lat, centroid_lon, ST_AsGeoJSON(geometry) FROM us_zip_codes"
         params = []
@@ -102,19 +91,6 @@
 
     except psycopg2.Error as e:
         print(f"Error querying zip codes from DB: {e}")
-=======
-        print(f"Attempting to load City GeoJSON for {city_slug.replace('_', ' ').title()} in {state_abbr.upper()} from: {city_geojson_url}")
-        response = requests.get(city_geojson_url)
-        response.raise_for_status()
-        city_data = json.loads(response.text)
-        print(f"City GeoJSON for {city_slug.replace('_', ' ').title()} loaded successfully.")
-        return city_data
-
-    except requests.exceptions.HTTPError as e:
-        print(f"HTTP Error loading city GeoJSON for {city_slug.replace('_', ' ').title()}: {e.response.status_code} - {e.response.reason}. URL: {city_geojson_url}")
-        if e.response.status_code == 404:
-            print(f"File not found for {city_slug.replace('_', ' ').title()} at {city_geojson_url}. It might not exist in the repository.")
->>>>>>> 843f263c
         return {"type": "FeatureCollection", "features": []}
     finally:
         if conn:
@@ -164,7 +140,7 @@
             cur.close()
             conn.close()
 
-
+# Initialize the Dash application
 app = dash.Dash(__name__,
                  external_scripts=["https://unpkg.com/@tailwindcss/browser@4"])
 app.layout = html.Div(
@@ -223,14 +199,9 @@
     if not search_value or len(search_value) < 3:
         raise PreventUpdate
 
-<<<<<<< HEAD
     options = []
     
     # Try geocoding for city/address suggestions
-=======
-    print(f"Searching for: {search_value}")
-    options = []
->>>>>>> 843f263c
     try:
         locations = geolocator.geocode(search_value, exactly_one=False, limit=3, timeout=5)
         if locations:
@@ -241,7 +212,6 @@
     except Exception as e:
         print(f"An unexpected error occurred during suggestion search: {e}")
 
-<<<<<<< HEAD
     # Add zip code suggestion if it's a digit string
     if search_value.isdigit() and len(search_value) >= 3 and len(search_value) <= 5:
         if len(search_value) == 5:
@@ -265,17 +235,6 @@
         else: # For partial zip codes
             options.insert(0, {'label': f"Zip Code: {search_value}", 'value': json.dumps({'zip_code': search_value})})
 
-=======
-        # Add zip code suggestion if it's a digit string
-        if search_value.isdigit() and len(search_value) >= 3 and len(search_value) <= 5:
-            if len(search_value) == 5:
-                if us_zip_geojson and any(f["properties"].get("ZCTA5CE10") == search_value for f in us_zip_geojson["features"]):
-                    options.insert(0, {'label': f"Zip Code: {search_value}", 'value': json.dumps({'zip_code': search_value})})
-                else:
-                    options.insert(0, {'label': f"Zip Code: {search_value} (No boundary data)", 'value': json.dumps({'zip_code': search_value})})
-            else: 
-                options.insert(0, {'label': f"Zip Code: {search_value}", 'value': json.dumps({'zip_code': search_value})})
->>>>>>> 843f263c
     return options
 
 
@@ -296,7 +255,6 @@
 
     selected_data = json.loads(selected_value_json)
     fig = None
-<<<<<<< HEAD
     center_lat, center_lon, zoom_level = 39.8283, -98.5795, 3
 
     if 'zip_code' in selected_data:
@@ -305,21 +263,6 @@
 
         filtered_features = us_zip_geojson["features"] if us_zip_geojson else []
 
-=======
-    
-    center_lat, center_lon, zoom_level = 39.8283, -98.5795, 3 # Default US center
-    if 'zip_code' in selected_data:
-        location_input = selected_data['zip_code']
-        global us_zip_geojson
-        if us_zip_geojson is None:
-            load_zip_geojson()
-            if us_zip_geojson is None or not us_zip_geojson["features"]:
-                return html.Div("Error: Could not load US zip code data. Please try again later.", className="text-red-500 text-center mt-4")
-        filtered_features = [
-            f for f in us_zip_geojson["features"]
-            if f["properties"].get("ZCTA5CE10") == location_input
-        ]
->>>>>>> 843f263c
         if filtered_features:
             filtered_geojson = {"type": "FeatureCollection", "features": filtered_features}
             
@@ -366,11 +309,7 @@
         full_address = selected_data['address']
         center_lat = selected_data['lat']
         center_lon = selected_data['lon']
-<<<<<<< HEAD
         zoom_level = 9
-=======
-        zoom_level = 9 
->>>>>>> 843f263c
 
         address_parts = full_address.split(', ')
         city_name_from_geocoded = address_parts[0].strip()
@@ -450,10 +389,5 @@
     fig.update_layout(margin={"r":0,"t":50,"l":0,"b":0})
     return dcc.Graph(figure=fig)
 
-<<<<<<< HEAD
-=======
-
-load_zip_geojson()
->>>>>>> 843f263c
 if __name__ == "__main__":
     app.run(debug=True)